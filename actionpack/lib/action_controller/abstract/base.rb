require 'active_support/core_ext/module/attr_internal'

module AbstractController
  class Error < StandardError; end
  
  class DoubleRenderError < Error
    DEFAULT_MESSAGE = "Render and/or redirect were called multiple times in this action. Please note that you may only call render OR redirect, and at most once per action. Also note that neither redirect nor render terminate execution of the action, so if you want to exit an action after redirecting, you need to do something like \"redirect_to(...) and return\"."

    def initialize(message = nil)
      super(message || DEFAULT_MESSAGE)
    end
  end  
  
  class Base
    
    attr_internal :response_body
    attr_internal :response_obj
    attr_internal :action_name

    class << self
      attr_reader :abstract    
      
      def abstract!
        @abstract = true
      end
      
      alias_method :abstract?, :abstract

      def inherited(klass)
        ::AbstractController::Base.subclasses << klass.to_s
        super
      end

      def subclasses
        @subclasses ||= []
      end
      
      def internal_methods
        controller = self
        controller = controller.superclass until controller.abstract?
        controller.public_instance_methods(true)
      end
      
      def process(action)
        new.process(action.to_s)
      end

      def hidden_actions
        []
      end
      
      def action_methods
        @action_methods ||=
          # All public instance methods of this class, including ancestors
          public_instance_methods(true).map { |m| m.to_s }.to_set -
          # Except for public instance methods of Base and its ancestors
          internal_methods.map { |m| m.to_s } +
          # Be sure to include shadowed public instance methods of this class
          public_instance_methods(false).map { |m| m.to_s } -
          # And always exclude explicitly hidden actions
          hidden_actions
      end
    end
    
    abstract!
    
    def initialize
      self.response_obj = {}
    end
    
    def process(action_name)
      action_name = action_name.to_s

      unless respond_to_action?(action_name)
        raise ActionNotFound, "The action '#{action_name}' could not be found"
      end
      
      @_action_name = action_name
      process_action
      self
    end
    
  private
  
    def action_methods
      self.class.action_methods
    end
  
    def action_method?(action)
      action_methods.include?(action)
    end
  
    # It is possible for respond_to?(action_name) to be false and
    # respond_to?(:action_missing) to be false if respond_to_action?
    # is overridden in a subclass. For instance, ActionController::Base
    # overrides it to include the case where a template matching the
    # action_name is found.
    def process_action
      if action_method?(action_name) then send(action_name)
      elsif respond_to?(:action_missing, true) then action_missing(action_name)
      end
    end
    
    # Override this to change the conditions that will raise an
    # ActionNotFound error. If you accept a difference case,
    # you must handle it by also overriding process_action and
    # handling the case.
    def respond_to_action?(action_name)
<<<<<<< HEAD
      action_method?(action_name) || respond_to?(:action_missing, true)
=======
      action_methods.include?(action_name.to_s) || respond_to?(:action_missing, true)
>>>>>>> c2869520
    end
  end
end<|MERGE_RESOLUTION|>--- conflicted
+++ resolved
@@ -106,11 +106,7 @@
     # you must handle it by also overriding process_action and
     # handling the case.
     def respond_to_action?(action_name)
-<<<<<<< HEAD
       action_method?(action_name) || respond_to?(:action_missing, true)
-=======
-      action_methods.include?(action_name.to_s) || respond_to?(:action_missing, true)
->>>>>>> c2869520
     end
   end
 end