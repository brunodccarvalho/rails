--- conflicted
+++ resolved
@@ -11,18 +11,6 @@
       #   @user = User.new({ :username => 'testing', :password => 'xyz', :age => 42}) %>
       #   debug(@user)
       #   # =>
-<<<<<<< HEAD
-      #   <pre class='debug_dump'>--- !ruby/object:User 
-      #   attributes: 
-      #   &nbsp; updated_at: 
-      #   &nbsp; username: testing
-      #   
-      #   &nbsp; age: 42
-      #   &nbsp; password: xyz
-      #   &nbsp; created_at: 
-      #   attributes_cache: {}
-      #   
-=======
       #   <pre class='debug_dump'>--- !ruby/object:User
       #   attributes:
       #   &nbsp; updated_at:
@@ -33,7 +21,6 @@
       #   &nbsp; created_at:
       #   attributes_cache: {}
       #
->>>>>>> 10d9fe4b
       #   new_record: true
       #   </pre>
 
