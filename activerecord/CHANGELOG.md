<<<<<<< HEAD
*   Return a null column from `column_for_attribute` when no column exists.

    *Sean Griffin*

*   Implemented ActiveRecord::Base#pretty_print to work with PP.

    *Ethan*
=======
*   Fix regression on eager loading association based on SQL query rather than
    existing column.

    Fixes #15480.

    *Lauro Caetano*, *Carlos Antonio da Silva*
>>>>>>> 2c555ec4

*   Preserve type when dumping PostgreSQL point, bit, bit varying and money
    columns.

    *Yves Senn*

*   New records remain new after YAML serialization.

    *Sean Griffin*

*   PostgreSQL support default values for enum types. Fixes #7814.

    *Yves Senn*

*   PostgreSQL `default_sequence_name` respects schema. Fixes #7516.

    *Yves Senn*

*   Fixed `columns_for_distinct` of postgresql adapter to work correctly
    with orders without sort direction modifiers.

    *Nikolay Kondratyev*

*   PostgreSQL `reset_pk_sequence!` respects schemas. Fixes #14719.

    *Yves Senn*

*   Keep PostgreSQL `hstore` and `json` attributes as `Hash` in `@attributes`.
    Fixes duplication in combination with `store_accessor`.

    Fixes #15369.

    *Yves Senn*

*   `rake railties:install:migrations` respects the order of railties.

    *Arun Agrawal*

*   Fix redefine a has_and_belongs_to_many inside inherited class
    Fixing regression case, where redefining the same has_an_belongs_to_many
    definition into a subclass would raise.

    Fixes #14983.

    *arthurnn*

*   Fix has_and_belongs_to_many public reflection.
    When defining a has_and_belongs_to_many, internally we convert that to two has_many.
    But as `reflections` is a public API, people expect to see the right macro.

    Fixes #14682.

    *arthurnn*

*   Fixed serialization for records with an attribute named `format`.

    Fixes #15188.

    *Godfrey Chan*

*   When a `group` is set, `sum`, `size`, `average`, `minimum` and `maximum`
    on a NullRelation should return a Hash.

    *Kuldeep Aggarwal*

*   Fixed serialized fields returning serialized data after being updated with
    `update_column`.

    *Simon Hørup Eskildsen*

*   Fixed polymorphic eager loading when using a String as foreign key.

    Fixes #14734.

    *Lauro Caetano*

*   Change belongs_to touch to be consistent with timestamp updates

    If a model is set up with a belongs_to: touch relationship the parent
    record will only be touched if the record was modified. This makes it
    consistent with timestamp updating on the record itself.

    *Brock Trappitt*

*   Fixed the inferred table name of a has_and_belongs_to_many auxiliar
    table inside a schema.

    Fixes #14824

    *Eric Chahin*

*   Remove unused `:timestamp` type. Transparently alias it to `:datetime`
    in all cases. Fixes inconsistencies when column types are sent outside of
    `ActiveRecord`, such as for XML Serialization.

    *Sean Griffin*

*   Fix bug that added `table_name_prefix` and `table_name_suffix` to
    extension names in PostgreSQL when migrating.

    *Joao Carlos*

*   The `:index` option in migrations, which previously was only available for
    `references`, now works with any column types.

    *Marc Schütz*

*   Add support for counter name to be passed as parameter on `CounterCache::ClassMethods#reset_counters`.

    *jnormore*

*   Restrict deletion of record when using `delete_all` with `uniq`, `group`, `having`
    or `offset`.

    In these cases the generated query ignored them and that caused unintended
    records to be deleted.

    Fixes #11985.

    *Leandro Facchinetti*

*   Floats with limit >= 25 that get turned into doubles in MySQL no longer have
    their limit dropped from the schema.

    Fixes #14135.

    *Aaron Nelson*

*   Fix how to calculate associated class name when using namespaced has_and_belongs_to_many
    association.

    Fixes #14709.

    *Kassio Borges*

*   `ActiveRecord::Relation::Merger#filter_binds` now compares equivalent symbols and
    strings in column names as equal.

    This fixes a rare case in which more bind values are passed than there are
    placeholders for them in the generated SQL statement, which can make PostgreSQL
    throw a `StatementInvalid` exception.

    *Nat Budin*

*   Fix `stored_attributes` to correctly merge the details of stored
    attributes defined in parent classes.

    Fixes #14672.

    *Brad Bennett*, *Jessica Yao*, *Lakshmi Parthasarathy*

*   `change_column_default` allows `[]` as argument to `change_column_default`.

    Fixes #11586.

    *Yves Senn*

*   Handle `name` and `"char"` column types in the PostgreSQL adapter.

    `name` and `"char"` are special character types used internally by
    PostgreSQL and are used by internal system catalogs. These field types
    can sometimes show up in structure-sniffing queries that feature internal system
    structures or with certain PostgreSQL extensions.

    *J Smith*, *Yves Senn*

*   Fix `PostgreSQLAdapter::OID::Float#type_cast` to convert Infinity and
    NaN PostgreSQL values into a native Ruby `Float::INFINITY` and `Float::NAN`

    Before:

        Point.create(value: 1.0/0)
        Point.last.value # => 0.0

    After:

        Point.create(value: 1.0/0)
        Point.last.value # => Infinity

    *Innokenty Mikhailov*

*   Allow the PostgreSQL adapter to handle bigserial primary key types again.

    Fixes #10410.

    *Patrick Robertson*

*   Deprecate joining, eager loading and preloading of instance dependent
    associations without replacement. These operations happen before instances
    are created. The current behavior is unexpected and can result in broken
    behavior.

    Fixes #15024.

    *Yves Senn*

*   Fixed has_and_belongs_to_many's CollectionAssociation size calculation.

    has_and_belongs_to_many should fall back to using the normal CollectionAssociation's
    size calculation if the collection is not cached or loaded.

    Fixes #14913, #14914.

    *Fred Wu*

*   Return a non zero status when running `rake db:migrate:status` and migration table does
    not exist.

    *Paul B.*

*   Add support for module-level `table_name_suffix` in models.

    This makes `table_name_suffix` work the same way as `table_name_prefix` when
    using namespaced models.

    *Jenner LaFave*

*   Revert the behaviour of `ActiveRecord::Relation#join` changed through 4.0 => 4.1 to 4.0.

    In 4.1.0 `Relation#join` is delegated to `Arel#SelectManager`.
    In 4.0 series it is delegated to `Array#join`.

    *Bogdan Gusiev*

*   Log nil binary column values correctly.

    When an object with a binary column is updated with a nil value
    in that column, the SQL logger would throw an exception when trying
    to log that nil value. This only occurs when updating a record
    that already has a non-nil value in that column since an initial nil
    value isn't included in the SQL anyway (at least, when dirty checking
    is enabled.) The column's new value will now be logged as `<NULL binary data>`
    to parallel the existing `<N bytes of binary data>` for non-nil values.

    *James Coleman*

*   Rails will now pass a custom validation context through to autosave associations
    in order to validate child associations with the same context.

    Fixes #13854.

    *Eric Chahin*, *Aaron Nelson*, *Kevin Casey*

*   Stringify all variables keys of MySQL connection configuration.

    When `sql_mode` variable for MySQL adapters set in configuration as `String`
    was ignored and overwritten by strict mode option.

    Fixes #14895.

    *Paul Nikitochkin*

*   Ensure SQLite3 statements are closed on errors.

    Fixes #13631.

    *Timur Alperovich*

*   Give ActiveRecord::PredicateBuilder private methods the privacy they deserve.

    *Hector Satre*

*   When using a custom `join_table` name on a `habtm`, rails was not saving it
    on Reflections. This causes a problem when rails loads fixtures, because it
    uses the reflections to set database with fixtures.

    Fixes #14845.

    *Kassio Borges*

*   Reset the cache when modifying a Relation with cached Arel.
    Additionally display a warning message to make the user aware.

    *Yves Senn*

*   PostgreSQL should internally use `:datetime` consistently for TimeStamp. Assures
    different spellings of timestamps are treated the same.

    Example:

        mytimestamp.simplified_type('timestamp without time zone')
        # => :datetime
        mytimestamp.simplified_type('timestamp(6) without time zone')
        # => also :datetime (previously would be :timestamp)

    See #14513.

    *Jefferson Lai*

*   `ActiveRecord::Base.no_touching` no longer triggers callbacks or start empty transactions.

    Fixes #14841.

    *Lucas Mazza*

*   Fix name collision with `Array#select!` with `Relation#select!`.

    Fixes #14752.

    *Earl St Sauver*

*   Fixed unexpected behavior for `has_many :through` associations going through a scoped `has_many`.

    If a `has_many` association is adjusted using a scope, and another `has_many :through`
    uses this association, then the scope adjustment is unexpectedly neglected.

    Fixes #14537.

    *Jan Habermann*

*   `@destroyed` should always be set to `false` when an object is duped.

    *Kuldeep Aggarwal*

*   Fixed has_many association to make it support irregular inflections.

    Fixes #8928.

    *arthurnn*, *Javier Goizueta*

*   Fixed a problem where count used with a grouping was not returning a Hash.

    Fixes #14721.

    *Eric Chahin*

*   `sanitize_sql_like` helper method to escape a string for safe use in a SQL
    LIKE statement.

    Example:

        class Article
          def self.search(term)
            where("title LIKE ?", sanitize_sql_like(term))
          end
        end

        Article.search("20% _reduction_")
        # => Query looks like "... title LIKE '20\% \_reduction\_' ..."

    *Rob Gilson*, *Yves Senn*

*   Do not quote uuid default value on `change_column`.

    Fixes #14604.

    *Eric Chahin*

*   The comparison between `Relation` and `CollectionProxy` should be consistent.

    Example:

        author.posts == Post.where(author_id: author.id)
        # => true
        Post.where(author_id: author.id) == author.posts
        # => true

    Fixes #13506.

    *Lauro Caetano*

*   Calling `delete_all` on an unloaded `CollectionProxy` no longer
    generates a SQL statement containing each id of the collection:

    Before:

        DELETE FROM `model` WHERE `model`.`parent_id` = 1
        AND `model`.`id` IN (1, 2, 3...)

    After:

        DELETE FROM `model` WHERE `model`.`parent_id` = 1

    *Eileen M. Uchitelle*, *Aaron Patterson*

*   Fixed error for aggregate methods (`empty?`, `any?`, `count`) with `select`
    which created invalid SQL.

    Fixes #13648.

    *Simon Woker*

*   PostgreSQL adapter only warns once for every missing OID per connection.

    Fixes #14275.

    *Matthew Draper*, *Yves Senn*

*   PostgreSQL adapter automatically reloads it's type map when encountering
    unknown OIDs.

    Fixes #14678.

    *Matthew Draper*, *Yves Senn*

*   Fix insertion of records via `has_many :through` association with scope.

    Fixes #3548.

    *Ivan Antropov*

*   Auto-generate stable fixture UUIDs on PostgreSQL.

    Fixes #11524.

    *Roderick van Domburg*

*   Fixed a problem where an enum would overwrite values of another enum
    with the same name in an unrelated class.

    Fixes #14607.

    *Evan Whalen*

*   PostgreSQL and SQLite string columns no longer have a default limit of 255.

    Fixes #13435, #9153.

    *Vladimir Sazhin*, *Toms Mikoss*, *Yves Senn*

*   Make possible to have an association called `records`.

    Fixes #11645.

    *prathamesh-sonpatki*

*   `to_sql` on an association now matches the query that is actually executed, where it
    could previously have incorrectly accrued additional conditions (e.g. as a result of
    a previous query). CollectionProxy now always defers to the association scope's
    `arel` method so the (incorrect) inherited one should be entirely concealed.

    Fixes #14003.

    *Jefferson Lai*

*   Block a few default Class methods as scope name.

    For instance, this will raise:

        scope :public, -> { where(status: 1) }

    *arthurnn*

*   Fixed error when using `with_options` with lambda.

    Fixes #9805.

    *Lauro Caetano*

*   Switch `sqlite3:///` URLs (which were temporarily
    deprecated in 4.1) from relative to absolute.

    If you still want the previous interpretation, you should replace
    `sqlite3:///my/path` with `sqlite3:my/path`.

    *Matthew Draper*

*   Treat blank UUID values as `nil`.

    Example:

        Sample.new(uuid_field: '') #=> <Sample id: nil, uuid_field: nil>

    *Dmitry Lavrov*

*   Enable support for materialized views on PostgreSQL >= 9.3.

    *Dave Lee*

*   The PostgreSQL adapter supports custom domains. Fixes #14305.

    *Yves Senn*

*   PostgreSQL `Column#type` is now determined through the corresponding OID.
    The column types stay the same except for enum columns. They no longer have
    `nil` as type but `enum`.

    See #7814.

    *Yves Senn*

*   Fixed error when specifying a non-empty default value on a PostgreSQL array column.

    Fixes #10613.

    *Luke Steensen*

*   Make possible to change `record_timestamps` inside Callbacks.

    *Tieg Zaharia*

*   Fixed error where .persisted? throws SystemStackError for an unsaved model with a
    custom primary key that didn't save due to validation error.

    Fixes #14393.

    *Chris Finne*

*   Introduce `validate` as an alias for `valid?`.

    This is more intuitive when you want to run validations but don't care about the return value.

    *Henrik Nyh*

*   Create indexes inline in CREATE TABLE for MySQL.

    This is important, because adding an index on a temporary table after it has been created
    would commit the transaction.

    It also allows creating and dropping indexed tables with fewer queries and fewer permissions
    required.

    Example:

        create_table :temp, temporary: true, as: "SELECT id, name, zip FROM a_really_complicated_query" do |t|
          t.index :zip
        end
        # => CREATE TEMPORARY TABLE temp (INDEX (zip)) AS SELECT id, name, zip FROM a_really_complicated_query

    *Cody Cutrer*, *Steve Rice*, *Rafael Mendonça Franca*

*   Use singular table name in generated migrations when
    `ActiveRecord::Base.pluralize_table_names` is `false`.

    Fixes #13426.

    *Kuldeep Aggarwal*

*   `touch` accepts many attributes to be touched at once.

    Example:

        # touches :signed_at, :sealed_at, and :updated_at/on attributes.
        Photo.last.touch(:signed_at, :sealed_at)

    *James Pinto*

*   `rake db:structure:dump` only dumps schema information if the schema
    migration table exists.

    Fixes #14217.

    *Yves Senn*

*   Reap connections that were checked out by now-dead threads, instead
    of waiting until they disconnect by themselves. Before this change,
    a suitably constructed series of short-lived threads could starve
    the connection pool, without ever having more than a couple alive at
    the same time.

    *Matthew Draper*

*   `pk_and_sequence_for` now ensures that only the pg_depend entries
    pointing to pg_class, and thus only sequence objects, are considered.

    *Josh Williams*

*   `where.not` adds `references` for `includes` like normal `where` calls do.

    Fixes #14406.

    *Yves Senn*

*   Extend fixture `$LABEL` replacement to allow string interpolation.

    Example:

        martin:
          email: $LABEL@email.com

        users(:martin).email # => martin@email.com

    *Eric Steele*

*   Add support for `Relation` be passed as parameter on `QueryCache#select_all`.

    Fixes #14361.

    *arthurnn*

*   Passing an Active Record object to `find` or `exists?` is now deprecated.
    Call `.id` on the object first.

    *Aaron Patterson*

*   Only use BINARY for MySQL case sensitive uniqueness check when column has a case insensitive collation.

    *Ryuta Kamizono*

*   Support for MySQL 5.6 fractional seconds.

    *arthurnn*, *Tatsuhiko Miyagawa*

*   Support for Postgres `citext` data type enabling case-insensitive where
    values without needing to wrap in UPPER/LOWER sql functions.

    *Troy Kruthoff*, *Lachlan Sylvester*

*   Only save has_one associations if record has changes.
    Previously after save related callbacks, such as `#after_commit`, were triggered when the has_one
    object did not get saved to the db.

    *Alan Kennedy*

*   Allow strings to specify the `#order` value.

    Example:

        Model.order(id: 'asc').to_sql == Model.order(id: :asc).to_sql

    *Marcelo Casiraghi*, *Robin Dupret*

*   Dynamically register PostgreSQL enum OIDs. This prevents "unknown OID"
    warnings on enum columns.

    *Dieter Komendera*

*   `includes` is able to detect the right preloading strategy when string
    joins are involved.

    Fixes #14109.

    *Aaron Patterson*, *Yves Senn*

*   Fixed error with validation with enum fields for records where the
    value for any enum attribute is always evaluated as 0 during
    uniqueness validation.

    Fixes #14172.

    *Vilius Luneckas* *Ahmed AbouElhamayed*

*   `before_add` callbacks are fired before the record is saved on
    `has_and_belongs_to_many` assocations *and* on `has_many :through`
    associations.  Before this change, `before_add` callbacks would be fired
    before the record was saved on `has_and_belongs_to_many` associations, but
    *not* on `has_many :through` associations.

    Fixes #14144.

*   Fixed STI classes not defining an attribute method if there is a
    conflicting private method defined on its ancestors.

    Fixes #11569.

    *Godfrey Chan*

*   Coerce strings when reading attributes. Fixes #10485.

    Example:

        book = Book.new(title: 12345)
        book.save!
        book.title # => "12345"

    *Yves Senn*

*   Deprecate half-baked support for PostgreSQL range values with excluding beginnings.
    We currently map PostgreSQL ranges to Ruby ranges. This conversion is not fully
    possible because the Ruby range does not support excluded beginnings.

    The current solution of incrementing the beginning is not correct and is now
    deprecated. For subtypes where we don't know how to increment (e.g. `#succ`
    is not defined) it will raise an ArgumentException for ranges with excluding
    beginnings.

    *Yves Senn*

*   Support for user created range types in PostgreSQL.

    *Yves Senn*

Please check [4-1-stable](https://github.com/rails/rails/blob/4-1-stable/activerecord/CHANGELOG.md) for previous changes.<|MERGE_RESOLUTION|>--- conflicted
+++ resolved
@@ -1,19 +1,17 @@
-<<<<<<< HEAD
-*   Return a null column from `column_for_attribute` when no column exists.
-
-    *Sean Griffin*
-
-*   Implemented ActiveRecord::Base#pretty_print to work with PP.
-
-    *Ethan*
-=======
 *   Fix regression on eager loading association based on SQL query rather than
     existing column.
 
     Fixes #15480.
 
     *Lauro Caetano*, *Carlos Antonio da Silva*
->>>>>>> 2c555ec4
+
+*   Return a null column from `column_for_attribute` when no column exists.
+
+    *Sean Griffin*
+
+*   Implemented ActiveRecord::Base#pretty_print to work with PP.
+
+    *Ethan*
 
 *   Preserve type when dumping PostgreSQL point, bit, bit varying and money
     columns.
