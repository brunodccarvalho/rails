--- conflicted
+++ resolved
@@ -1,14 +1,3 @@
-<<<<<<< HEAD
-*   Ensure SQLite3 statements are closed on errors.
-
-    Fixes: #13631
-
-    *Timur Alperovich*
-
-*   Give ActiveRecord::PredicateBuilder private methods the privacy they deserve
-
-    *Hector Satre*
-=======
 *   Stringify all variables keys of mysql connection configuration.
 
     When `sql_mode` variable for mysql adapters set in configuration as `String`
@@ -17,7 +6,16 @@
     Fixes #14895
 
     *Paul Nikitochkin*
->>>>>>> 7e8b0628
+
+*   Ensure SQLite3 statements are closed on errors.
+
+    Fixes: #13631
+
+    *Timur Alperovich*
+
+*   Give ActiveRecord::PredicateBuilder private methods the privacy they deserve
+
+    *Hector Satre*
 
 *   When using a custom `join_table` name on a `habtm`, rails was not saving it
     on Reflections. This causes a problem when rails loads fixtures, because it
