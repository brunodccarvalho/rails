--- conflicted
+++ resolved
@@ -96,19 +96,11 @@
     logger = TestDebugLogSubscriber.new
     logger.colorize_logging = true
     SQL_COLORINGS.each do |verb, _|
-<<<<<<< HEAD
-      logger.sql(Event.new(0, sql: verb.to_s))
-      assert_match(/#{REGEXP_BOLD}#{REGEXP_MAGENTA} \(0(?:\.0)?ms\)#{REGEXP_CLEAR}/i, logger.debugs.last)
-
-      logger.sql(Event.new(0, sql: verb.to_s, name: "SQL"))
-      assert_match(/#{REGEXP_BOLD}#{REGEXP_MAGENTA}SQL \(0(?:\.0)?ms\)#{REGEXP_CLEAR}/i, logger.debugs.last)
-=======
       logger.sql(Event.new(0.9, sql: verb.to_s))
       assert_match(/#{REGEXP_BOLD}#{REGEXP_MAGENTA} \(0\.9ms\)#{REGEXP_CLEAR}/i, logger.debugs.last)
 
       logger.sql(Event.new(0.9, sql: verb.to_s, name: "SQL"))
       assert_match(/#{REGEXP_BOLD}#{REGEXP_MAGENTA}SQL \(0\.9ms\)#{REGEXP_CLEAR}/i, logger.debugs.last)
->>>>>>> 3556ee59
     end
   end
 
@@ -116,16 +108,6 @@
     logger = TestDebugLogSubscriber.new
     logger.colorize_logging = true
     SQL_COLORINGS.each do |verb, _|
-<<<<<<< HEAD
-      logger.sql(Event.new(0, sql: verb.to_s, name: "Model Load"))
-      assert_match(/#{REGEXP_BOLD}#{REGEXP_CYAN}Model Load \(0(?:\.0)?ms\)#{REGEXP_CLEAR}/i, logger.debugs.last)
-
-      logger.sql(Event.new(0, sql: verb.to_s, name: "Model Exists"))
-      assert_match(/#{REGEXP_BOLD}#{REGEXP_CYAN}Model Exists \(0(?:\.0)?ms\)#{REGEXP_CLEAR}/i, logger.debugs.last)
-
-      logger.sql(Event.new(0, sql: verb.to_s, name: "ANY SPECIFIC NAME"))
-      assert_match(/#{REGEXP_BOLD}#{REGEXP_CYAN}ANY SPECIFIC NAME \(0(?:\.0)?ms\)#{REGEXP_CLEAR}/i, logger.debugs.last)
-=======
       logger.sql(Event.new(0.9, sql: verb.to_s, name: "Model Load"))
       assert_match(/#{REGEXP_BOLD}#{REGEXP_CYAN}Model Load \(0\.9ms\)#{REGEXP_CLEAR}/i, logger.debugs.last)
 
@@ -134,7 +116,6 @@
 
       logger.sql(Event.new(0.9, sql: verb.to_s, name: "ANY SPECIFIC NAME"))
       assert_match(/#{REGEXP_BOLD}#{REGEXP_CYAN}ANY SPECIFIC NAME \(0\.9ms\)#{REGEXP_CLEAR}/i, logger.debugs.last)
->>>>>>> 3556ee59
     end
   end
 
@@ -142,13 +123,8 @@
     logger = TestDebugLogSubscriber.new
     logger.colorize_logging = true
     SQL_COLORINGS.slice(:SELECT, :INSERT, :UPDATE, :DELETE).each do |verb, color_regex|
-<<<<<<< HEAD
-      logger.sql(Event.new(0, sql: "#{verb} WHERE ID IN SELECT"))
-      assert_match(/#{REGEXP_BOLD}#{REGEXP_MAGENTA} \(0(?:\.0)?ms\)#{REGEXP_CLEAR}  #{REGEXP_BOLD}#{color_regex}#{verb} WHERE ID IN SELECT#{REGEXP_CLEAR}/i, logger.debugs.last)
-=======
       logger.sql(Event.new(0.9, sql: "#{verb} WHERE ID IN SELECT"))
       assert_match(/#{REGEXP_BOLD}#{REGEXP_MAGENTA} \(0\.9ms\)#{REGEXP_CLEAR}  #{REGEXP_BOLD}#{color_regex}#{verb} WHERE ID IN SELECT#{REGEXP_CLEAR}/i, logger.debugs.last)
->>>>>>> 3556ee59
     end
   end
 
@@ -162,13 +138,8 @@
           SELECT ID FROM THINGS
         )
       EOS
-<<<<<<< HEAD
-      logger.sql(Event.new(0, sql: sql))
-      assert_match(/#{REGEXP_BOLD}#{REGEXP_MAGENTA} \(0(?:\.0)?ms\)#{REGEXP_CLEAR}  #{REGEXP_BOLD}#{color_regex}.*#{verb}.*#{REGEXP_CLEAR}/mi, logger.debugs.last)
-=======
       logger.sql(Event.new(0.9, sql: sql))
       assert_match(/#{REGEXP_BOLD}#{REGEXP_MAGENTA} \(0\.9ms\)#{REGEXP_CLEAR}  #{REGEXP_BOLD}#{color_regex}.*#{verb}.*#{REGEXP_CLEAR}/mi, logger.debugs.last)
->>>>>>> 3556ee59
     end
   end
 
@@ -180,24 +151,14 @@
         (SELECT * FROM mytable FOR UPDATE) ss
       WHERE col1 = 5;
     EOS
-<<<<<<< HEAD
-    logger.sql(Event.new(0, sql: sql))
-    assert_match(/#{REGEXP_BOLD}#{REGEXP_MAGENTA} \(0(?:\.0)?ms\)#{REGEXP_CLEAR}  #{REGEXP_BOLD}#{SQL_COLORINGS[:LOCK]}.*FOR UPDATE.*#{REGEXP_CLEAR}/mi, logger.debugs.last)
-=======
     logger.sql(Event.new(0.9, sql: sql))
     assert_match(/#{REGEXP_BOLD}#{REGEXP_MAGENTA} \(0\.9ms\)#{REGEXP_CLEAR}  #{REGEXP_BOLD}#{SQL_COLORINGS[:LOCK]}.*FOR UPDATE.*#{REGEXP_CLEAR}/mi, logger.debugs.last)
->>>>>>> 3556ee59
 
     sql = <<-EOS
       LOCK TABLE films IN SHARE MODE;
     EOS
-<<<<<<< HEAD
-    logger.sql(Event.new(0, sql: sql))
-    assert_match(/#{REGEXP_BOLD}#{REGEXP_MAGENTA} \(0(?:\.0)?ms\)#{REGEXP_CLEAR}  #{REGEXP_BOLD}#{SQL_COLORINGS[:LOCK]}.*LOCK TABLE.*#{REGEXP_CLEAR}/mi, logger.debugs.last)
-=======
     logger.sql(Event.new(0.9, sql: sql))
     assert_match(/#{REGEXP_BOLD}#{REGEXP_MAGENTA} \(0\.9ms\)#{REGEXP_CLEAR}  #{REGEXP_BOLD}#{SQL_COLORINGS[:LOCK]}.*LOCK TABLE.*#{REGEXP_CLEAR}/mi, logger.debugs.last)
->>>>>>> 3556ee59
   end
 
   def test_exists_query_logging
