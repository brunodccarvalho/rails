--- conflicted
+++ resolved
@@ -533,7 +533,6 @@
         assert_not connection.column_exists?(:testings, :foo)
       end
 
-<<<<<<< HEAD
       def test_add_reference_allows_if_exists_option_on_7_0
         migration = Class.new(ActiveRecord::Migration[7.0]) {
           def migrate(x)
@@ -544,7 +543,8 @@
         ActiveRecord::Migrator.new(:up, [migration], @schema_migration).migrate
 
         assert connection.column_exists?(:testings, :widget_id)
-=======
+      end
+
       if current_adapter?(:SQLite3Adapter)
         def test_references_stays_as_integer_column_on_create_table_with_reference_6_0
           migration = Class.new(ActiveRecord::Migration[6.0]) {
@@ -587,7 +587,6 @@
         ensure
           connection.drop_table :more_testings rescue nil
         end
->>>>>>> ee95658b
       end
 
       private
