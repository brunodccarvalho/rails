require "cases/helper"
require 'models/tag'
require 'models/tagging'
require 'models/post'
require 'models/topic'
require 'models/comment'
require 'models/reply'
require 'models/author'
require 'models/comment'
require 'models/entrant'
require 'models/developer'
require 'models/company'
require 'models/bird'
require 'models/car'
require 'models/engine'
require 'models/tyre'
require 'models/minivan'


class RelationTest < ActiveRecord::TestCase
  fixtures :authors, :topics, :entrants, :developers, :companies, :developers_projects, :accounts, :categories, :categorizations, :posts, :comments,
    :tags, :taggings, :cars, :minivans

  def test_do_not_double_quote_string_id
    van = Minivan.last
    assert van
    assert_equal van.id, Minivan.where(:minivan_id => van).to_a.first.minivan_id
  end

  def test_do_not_double_quote_string_id_with_array
    van = Minivan.last
    assert van
    assert_equal van, Minivan.where(:minivan_id => [van]).to_a.first
  end

  def test_bind_values
    relation = Post.scoped
    assert_equal [], relation.bind_values

    relation2 = relation.bind 'foo'
    assert_equal %w{ foo }, relation2.bind_values
    assert_equal [], relation.bind_values
  end

  def test_two_scopes_with_includes_should_not_drop_any_include
    car = Car.incl_engines.incl_tyres.first
    assert_no_queries { car.tyres.length }
    assert_no_queries { car.engines.length }
  end

  def test_dynamic_finder
    x = Post.where('author_id = ?', 1)
    assert x.klass.respond_to?(:find_by_id), '@klass should handle dynamic finders'
  end

  def test_multivalue_where
    posts = Post.where('author_id = ? AND id = ?', 1, 1)
    assert_equal 1, posts.to_a.size
  end

  def test_scoped
    topics = Topic.scoped
    assert_kind_of ActiveRecord::Relation, topics
    assert_equal 4, topics.size
  end

  def test_to_json
    assert_nothing_raised  { Bird.scoped.to_json }
    assert_nothing_raised  { Bird.scoped.all.to_json }
  end

  def test_to_yaml
    assert_nothing_raised  { Bird.scoped.to_yaml }
    assert_nothing_raised  { Bird.scoped.all.to_yaml }
  end

  def test_to_xml
    assert_nothing_raised  { Bird.scoped.to_xml }
    assert_nothing_raised  { Bird.scoped.all.to_xml }
  end

  def test_scoped_all
    topics = Topic.scoped.all
    assert_kind_of Array, topics
    assert_no_queries { assert_equal 4, topics.size }
  end

  def test_loaded_all
    topics = Topic.scoped

    assert_queries(1) do
      2.times { assert_equal 4, topics.all.size }
    end

    assert topics.loaded?
  end

  def test_scoped_first
    topics = Topic.scoped.order('id ASC')

    assert_queries(1) do
      2.times { assert_equal "The First Topic", topics.first.title }
    end

    assert ! topics.loaded?
  end

  def test_loaded_first
    topics = Topic.scoped.order('id ASC')

    assert_queries(1) do
      topics.all # force load
      2.times { assert_equal "The First Topic", topics.first.title }
    end

    assert topics.loaded?
  end

  def test_reload
    topics = Topic.scoped

    assert_queries(1) do
      2.times { topics.to_a }
    end

    assert topics.loaded?

    original_size = topics.to_a.size
    Topic.create! :title => 'fake'

    assert_queries(1) { topics.reload }
    assert_equal original_size + 1, topics.size
    assert topics.loaded?
  end

  def test_finding_with_conditions
    assert_equal ["David"], Author.where(:name => 'David').map(&:name)
    assert_equal ['Mary'],  Author.where(["name = ?", 'Mary']).map(&:name)
    assert_equal ['Mary'],  Author.where("name = ?", 'Mary').map(&:name)
  end

  def test_finding_with_order
    topics = Topic.order('id')
    assert_equal 4, topics.to_a.size
    assert_equal topics(:first).title, topics.first.title
  end

  def test_finding_with_order_concatenated
    topics = Topic.order('author_name').order('title')
    assert_equal 4, topics.to_a.size
    assert_equal topics(:fourth).title, topics.first.title
  end

  def test_finding_with_order_and_take
    entrants = Entrant.order("id ASC").limit(2).to_a

    assert_equal 2, entrants.size
    assert_equal entrants(:first).name, entrants.first.name
  end

  def test_finding_with_complex_order_and_limit
    tags = Tag.includes(:taggings).order("REPLACE('abc', taggings.taggable_type, taggings.taggable_type)").limit(1).to_a
    assert_equal 1, tags.length
  end

  def test_finding_with_complex_order
    tags = Tag.includes(:taggings).order("REPLACE('abc', taggings.taggable_type, taggings.taggable_type)").to_a
    assert_equal 3, tags.length
  end

  def test_finding_with_order_limit_and_offset
    entrants = Entrant.order("id ASC").limit(2).offset(1)

    assert_equal 2, entrants.to_a.size
    assert_equal entrants(:second).name, entrants.first.name

    entrants = Entrant.order("id ASC").limit(2).offset(2)
    assert_equal 1, entrants.to_a.size
    assert_equal entrants(:third).name, entrants.first.name
  end

  def test_finding_with_group
    developers = Developer.group("salary").select("salary").to_a
    assert_equal 4, developers.size
    assert_equal 4, developers.map(&:salary).uniq.size
  end

  def test_select_with_block
    even_ids = Developer.scoped.select {|d| d.id % 2 == 0 }.map(&:id)
    assert_equal [2, 4, 6, 8, 10], even_ids.sort
  end

  def test_joins_with_nil_argument
    assert_nothing_raised { DependentFirm.joins(nil).first }
  end

  def test_finding_with_hash_conditions_on_joined_table
    firms = DependentFirm.joins(:account).where({:name => 'RailsCore', :accounts => { :credit_limit => 55..60 }}).to_a
    assert_equal 1, firms.size
    assert_equal companies(:rails_core), firms.first
  end

  def test_find_all_with_join
    developers_on_project_one = Developer.joins('LEFT JOIN developers_projects ON developers.id = developers_projects.developer_id').
      where('project_id=1').to_a

    assert_equal 3, developers_on_project_one.length
    developer_names = developers_on_project_one.map { |d| d.name }
    assert developer_names.include?('David')
    assert developer_names.include?('Jamis')
  end

  def test_find_on_hash_conditions
    assert_equal Topic.find(:all, :conditions => {:approved => false}), Topic.where({ :approved => false }).to_a
  end

  def test_joins_with_string_array
    person_with_reader_and_post = Post.joins([
        "INNER JOIN categorizations ON categorizations.post_id = posts.id",
        "INNER JOIN categories ON categories.id = categorizations.category_id AND categories.type = 'SpecialCategory'"
      ]
    ).to_a
    assert_equal 1, person_with_reader_and_post.size
  end

  def test_scoped_responds_to_delegated_methods
    relation = Topic.scoped

    ["map", "uniq", "sort", "insert", "delete", "update"].each do |method|
      assert_respond_to relation, method, "Topic.scoped should respond to #{method.inspect}"
    end
  end

  def test_respond_to_delegates_to_relation
    relation = Topic.scoped
    fake_arel = Struct.new(:responds) {
      def respond_to? method, access = false
        responds << [method, access]
      end
    }.new []

    relation.extend(Module.new { attr_accessor :arel })
    relation.arel = fake_arel

    relation.respond_to?(:matching_attributes)
    assert_equal [:matching_attributes, false], fake_arel.responds.first

    fake_arel.responds = []
    relation.respond_to?(:matching_attributes, true)
    assert_equal [:matching_attributes, true], fake_arel.responds.first
  end

  def test_respond_to_dynamic_finders
    relation = Topic.scoped

    ["find_by_title", "find_by_title_and_author_name", "find_or_create_by_title", "find_or_initialize_by_title_and_author_name"].each do |method|
      assert_respond_to relation, method, "Topic.scoped should respond to #{method.inspect}"
    end
  end

  def test_respond_to_class_methods_and_scopes
    assert DeveloperOrderedBySalary.scoped.respond_to?(:all_ordered_by_name)
    assert Topic.scoped.respond_to?(:by_lifo)
  end

  def test_find_with_readonly_option
    Developer.scoped.each { |d| assert !d.readonly? }
    Developer.scoped.readonly.each { |d| assert d.readonly? }
  end

  def test_eager_association_loading_of_stis_with_multiple_references
    authors = Author.eager_load(:posts => { :special_comments => { :post => [ :special_comments, :very_special_comment ] } }).
      order('comments.body, very_special_comments_posts.body').where('posts.id = 4').to_a

    assert_equal [authors(:david)], authors
    assert_no_queries do
      authors.first.posts.first.special_comments.first.post.special_comments
      authors.first.posts.first.special_comments.first.post.very_special_comment
    end
  end

  def test_find_with_preloaded_associations
    assert_queries(2) do
      posts = Post.preload(:comments).order('posts.id')
      assert posts.first.comments.first
    end

<<<<<<< HEAD
    assert_queries(2) do
      posts = Post.preload(:comments).order('posts.id').to_a
=======
    assert_queries(ActiveRecord::IdentityMap.enabled? ? 1 : 2) do
      posts = Post.preload(:comments).to_a
>>>>>>> b171b9e7
      assert posts.first.comments.first
    end

    assert_queries(2) do
      posts = Post.preload(:author).order('posts.id')
      assert posts.first.author
    end

<<<<<<< HEAD
    assert_queries(2) do
      posts = Post.preload(:author).order('posts.id').to_a
      assert posts.first.author
    end

    assert_queries(3) do
      posts = Post.preload(:author, :comments).order('posts.id').to_a
=======
    assert_queries(ActiveRecord::IdentityMap.enabled? ? 1 : 2) do
      posts = Post.preload(:author).to_a
      assert posts.first.author
    end

    assert_queries(ActiveRecord::IdentityMap.enabled? ? 1 : 3) do
      posts = Post.preload(:author, :comments).to_a
>>>>>>> b171b9e7
      assert posts.first.author
      assert posts.first.comments.first
    end
  end

  def test_find_with_included_associations
    assert_queries(2) do
      posts = Post.includes(:comments).order('posts.id')
      assert posts.first.comments.first
    end

<<<<<<< HEAD
    assert_queries(2) do
      posts = Post.scoped.includes(:comments).order('posts.id')
=======
    assert_queries(ActiveRecord::IdentityMap.enabled? ? 1 : 2) do
      posts = Post.scoped.includes(:comments)
>>>>>>> b171b9e7
      assert posts.first.comments.first
    end

    assert_queries(2) do
      posts = Post.includes(:author).order('posts.id')
      assert posts.first.author
    end

<<<<<<< HEAD
    assert_queries(3) do
      posts = Post.includes(:author, :comments).order('posts.id').to_a
=======
    assert_queries(ActiveRecord::IdentityMap.enabled? ? 1 : 3) do
      posts = Post.includes(:author, :comments).to_a
>>>>>>> b171b9e7
      assert posts.first.author
      assert posts.first.comments.first
    end
  end

  def test_default_scope_with_conditions_string
    assert_equal Developer.find_all_by_name('David').map(&:id).sort, DeveloperCalledDavid.scoped.map(&:id).sort
    assert_nil DeveloperCalledDavid.create!.name
  end

  def test_default_scope_with_conditions_hash
    assert_equal Developer.find_all_by_name('Jamis').map(&:id).sort, DeveloperCalledJamis.scoped.map(&:id).sort
    assert_equal 'Jamis', DeveloperCalledJamis.create!.name
  end

  def test_default_scoping_finder_methods
    developers = DeveloperCalledDavid.order('id').map(&:id).sort
    assert_equal Developer.find_all_by_name('David').map(&:id).sort, developers
  end

  def test_loading_with_one_association
    posts = Post.preload(:comments)
    post = posts.find { |p| p.id == 1 }
    assert_equal 2, post.comments.size
    assert post.comments.include?(comments(:greetings))

    post = Post.where("posts.title = 'Welcome to the weblog'").preload(:comments).first
    assert_equal 2, post.comments.size
    assert post.comments.include?(comments(:greetings))

    posts = Post.preload(:last_comment)
    post = posts.find { |p| p.id == 1 }
    assert_equal Post.find(1).last_comment, post.last_comment
  end

  def test_loading_with_one_association_with_non_preload
    posts = Post.eager_load(:last_comment).order('comments.id DESC')
    post = posts.find { |p| p.id == 1 }
    assert_equal Post.find(1).last_comment, post.last_comment
  end

  def test_dynamic_find_by_attributes
    david = authors(:david)
    author = Author.preload(:taggings).find_by_id(david.id)
    expected_taggings = taggings(:welcome_general, :thinking_general)

    assert_no_queries do
      assert_equal expected_taggings, author.taggings.uniq.sort_by { |t| t.id }
    end

    authors = Author.scoped
    assert_equal david, authors.find_by_id_and_name(david.id, david.name)
    assert_equal david, authors.find_by_id_and_name!(david.id, david.name)
  end

  def test_dynamic_find_by_attributes_bang
    author = Author.scoped.find_by_id!(authors(:david).id)
    assert_equal "David", author.name

    assert_raises(ActiveRecord::RecordNotFound) { Author.scoped.find_by_id_and_name!(20, 'invalid') }
  end

  def test_dynamic_find_all_by_attributes
    authors = Author.scoped

    davids = authors.find_all_by_name('David')
    assert_kind_of Array, davids
    assert_equal [authors(:david)], davids
  end

  def test_dynamic_find_or_initialize_by_attributes
    authors = Author.scoped

    lifo = authors.find_or_initialize_by_name('Lifo')
    assert_equal "Lifo", lifo.name
    assert !lifo.persisted?

    assert_equal authors(:david), authors.find_or_initialize_by_name(:name => 'David')
  end

  def test_dynamic_find_or_create_by_attributes
    authors = Author.scoped

    lifo = authors.find_or_create_by_name('Lifo')
    assert_equal "Lifo", lifo.name
    assert lifo.persisted?

    assert_equal authors(:david), authors.find_or_create_by_name(:name => 'David')
  end

  def test_find_id
    authors = Author.scoped

    david = authors.find(authors(:david).id)
    assert_equal 'David', david.name

    assert_raises(ActiveRecord::RecordNotFound) { authors.where(:name => 'lifo').find('42') }
  end

  def test_find_ids
    authors = Author.order('id ASC')

    results = authors.find(authors(:david).id, authors(:mary).id)
    assert_kind_of Array, results
    assert_equal 2, results.size
    assert_equal 'David', results[0].name
    assert_equal 'Mary', results[1].name
    assert_equal results, authors.find([authors(:david).id, authors(:mary).id])

    assert_raises(ActiveRecord::RecordNotFound) { authors.where(:name => 'lifo').find(authors(:david).id, '42') }
    assert_raises(ActiveRecord::RecordNotFound) { authors.find(['42', 43]) }
  end

  def test_find_in_empty_array
    authors = Author.scoped.where(:id => [])
    assert_blank authors.all
  end

  def test_where_with_ar_object
    author = Author.first
    authors = Author.scoped.where(:id => author)
    assert_equal 1, authors.all.length
  end

  def test_find_with_list_of_ar
    author = Author.first
    authors = Author.find([author])
    assert_equal author, authors.first
  end

  class Mary < Author; end

  def test_find_by_classname
    Author.create!(:name => Mary.name)
    assert_equal 1, Author.where(:name => Mary).size
  end

  def test_find_by_id_with_list_of_ar
    author = Author.first
    authors = Author.find_by_id([author])
    assert_equal author, authors
  end

  def test_find_all_using_where_twice_should_or_the_relation
    david = authors(:david)
    relation = Author.unscoped
    relation = relation.where(:name => david.name)
    relation = relation.where(:name => 'Santiago')
    relation = relation.where(:id => david.id)
    assert_equal [], relation.all
  end

  def test_multi_where_ands_queries
    relation = Author.unscoped
    david = authors(:david)
    sql = relation.where(:name => david.name).where(:name => 'Santiago').to_sql
    assert_match('AND', sql)
  end

  def test_find_all_with_multiple_should_use_and
    david = authors(:david)
    relation = [
      { :name => david.name },
      { :name => 'Santiago' },
      { :name => 'tenderlove' },
    ].inject(Author.unscoped) do |memo, param|
      memo.where(param)
    end
    assert_equal [], relation.all
  end

  def test_find_all_using_where_with_relation
    david = authors(:david)
    # switching the lines below would succeed in current rails
    # assert_queries(2) {
    assert_queries(1) {
      relation = Author.where(:id => Author.where(:id => david.id))
      assert_equal [david], relation.all
    }
  end

  def test_find_all_using_where_with_relation_with_joins
    david = authors(:david)
    assert_queries(1) {
      relation = Author.where(:id => Author.joins(:posts).where(:id => david.id))
      assert_equal [david], relation.all
    }
  end


  def test_find_all_using_where_with_relation_with_select_to_build_subquery
    david = authors(:david)
    assert_queries(1) {
      relation = Author.where(:name => Author.where(:id => david.id).select(:name))
      assert_equal [david], relation.all
    }
  end

  def test_exists
    davids = Author.where(:name => 'David')
    assert davids.exists?
    assert davids.exists?(authors(:david).id)
    assert ! davids.exists?(authors(:mary).id)
    assert ! davids.exists?("42")
    assert ! davids.exists?(42)

    fake  = Author.where(:name => 'fake author')
    assert ! fake.exists?
    assert ! fake.exists?(authors(:david).id)
  end

  def test_last
    authors = Author.scoped
    assert_equal authors(:bob), authors.last
  end

  def test_destroy_all
    davids = Author.where(:name => 'David')

    # Force load
    assert_equal [authors(:david)], davids.to_a
    assert davids.loaded?

    assert_difference('Author.count', -1) { davids.destroy_all }

    assert_equal [], davids.to_a
    assert davids.loaded?
  end

  def test_delete_all
    davids = Author.where(:name => 'David')

    assert_difference('Author.count', -1) { davids.delete_all }
    assert ! davids.loaded?
  end

  def test_delete_all_loaded
    davids = Author.where(:name => 'David')

    # Force load
    assert_equal [authors(:david)], davids.to_a
    assert davids.loaded?

    assert_difference('Author.count', -1) { davids.delete_all }

    assert_equal [], davids.to_a
    assert davids.loaded?
  end

  def test_select_argument_error
    assert_raises(ArgumentError) { Developer.select }
  end

  def test_relation_merging
    devs = Developer.where("salary >= 80000").merge(Developer.limit(2)).merge(Developer.order('id ASC').where("id < 3"))
    assert_equal [developers(:david), developers(:jamis)], devs.to_a

    dev_with_count = Developer.limit(1).merge(Developer.order('id DESC')).merge(Developer.select('developers.*'))
    assert_equal [developers(:poor_jamis)], dev_with_count.to_a
  end

  def test_relation_merging_with_eager_load
    relations = []
    relations << Post.order('comments.id DESC').merge(Post.eager_load(:last_comment)).merge(Post.scoped)
    relations << Post.eager_load(:last_comment).merge(Post.order('comments.id DESC')).merge(Post.scoped)

    relations.each do |posts|
      post = posts.find { |p| p.id == 1 }
      assert_equal Post.find(1).last_comment, post.last_comment
    end
  end

  def test_relation_merging_with_locks
    devs = Developer.lock.where("salary >= 80000").order("id DESC").merge(Developer.limit(2))
    assert_present devs.locked
  end

  def test_relation_merging_with_preload
    ActiveRecord::IdentityMap.without do
      [Post.scoped.merge(Post.preload(:author)), Post.preload(:author).merge(Post.scoped)].each do |posts|
        assert_queries(2) { assert posts.first.author }
      end
    end
  end

  def test_relation_merging_with_joins
    comments = Comment.joins(:post).where(:body => 'Thank you for the welcome').merge(Post.where(:body => 'Such a lovely day'))
    assert_equal 1, comments.count
  end

  def test_count
    posts = Post.scoped

    assert_equal 11, posts.count
    assert_equal 11, posts.count(:all)
    assert_equal 11, posts.count(:id)

    assert_equal 1, posts.where('comments_count > 1').count
    assert_equal 9, posts.where(:comments_count => 0).count
  end

  def test_count_with_distinct
    posts = Post.scoped

    assert_equal 3, posts.count(:comments_count, :distinct => true)
    assert_equal 11, posts.count(:comments_count, :distinct => false)

    assert_equal 3, posts.select(:comments_count).count(:distinct => true)
    assert_equal 11, posts.select(:comments_count).count(:distinct => false)
  end

  def test_count_explicit_columns
    Post.update_all(:comments_count => nil)
    posts = Post.scoped

    assert_equal [0], posts.select('comments_count').where('id is not null').group('id').order('id').count.values.uniq
    assert_equal 0, posts.where('id is not null').select('comments_count').count

    assert_equal 11, posts.select('comments_count').count('id')
    assert_equal 0, posts.select('comments_count').count
    assert_equal 0, posts.count(:comments_count)
    assert_equal 0, posts.count('comments_count')
  end

  def test_multiple_selects
    post = Post.scoped.select('comments_count').select('title').order("id ASC").first
    assert_equal "Welcome to the weblog", post.title
    assert_equal 2, post.comments_count
  end

  def test_size
    posts = Post.scoped

    assert_queries(1) { assert_equal 11, posts.size }
    assert ! posts.loaded?

    best_posts = posts.where(:comments_count => 0)
    best_posts.to_a # force load
    assert_no_queries { assert_equal 9, best_posts.size }
  end

  def test_count_complex_chained_relations
    posts = Post.select('comments_count').where('id is not null').group("author_id").where("comments_count > 0")

    expected = { 1 => 2 }
    assert_equal expected, posts.count
  end

  def test_any
    posts = Post.scoped

    # This test was failing when run on its own (as opposed to running the entire suite).
    # The second line in the assert_queries block was causing visit_Arel_Attributes_Attribute
    # in Arel::Visitors::ToSql to trigger a SHOW TABLES query. Running that line here causes
    # the SHOW TABLES result to be cached so we don't have to do it again in the block.
    #
    # This is obviously a rubbish fix but it's the best I can come up with for now...
    posts.where(:id => nil).any?

    assert_queries(3) do
      assert posts.any? # Uses COUNT()
      assert ! posts.where(:id => nil).any?

      assert posts.any? {|p| p.id > 0 }
      assert ! posts.any? {|p| p.id <= 0 }
    end

    assert posts.loaded?
  end

  def test_many
    posts = Post.scoped

    assert_queries(2) do
      assert posts.many? # Uses COUNT()
      assert posts.many? {|p| p.id > 0 }
      assert ! posts.many? {|p| p.id < 2 }
    end

    assert posts.loaded?
  end

  def test_many_with_limits
    posts = Post.scoped

    assert posts.many?
    assert ! posts.limit(1).many?
  end

  def test_build
    posts = Post.scoped

    post = posts.new
    assert_kind_of Post, post
  end

  def test_scoped_build
    posts = Post.where(:title => 'You told a lie')

    post = posts.new
    assert_kind_of Post, post
    assert_equal 'You told a lie', post.title
  end

  def test_create
    birds = Bird.scoped

    sparrow = birds.create
    assert_kind_of Bird, sparrow
    assert !sparrow.persisted?

    hen = birds.where(:name => 'hen').create
    assert hen.persisted?
    assert_equal 'hen', hen.name
  end

  def test_create_bang
    birds = Bird.scoped

    assert_raises(ActiveRecord::RecordInvalid) { birds.create! }

    hen = birds.where(:name => 'hen').create!
    assert_kind_of Bird, hen
    assert hen.persisted?
    assert_equal 'hen', hen.name
  end

  def test_explicit_create_scope
    hens = Bird.where(:name => 'hen')
    assert_equal 'hen', hens.new.name

    hens = hens.create_with(:name => 'cock')
    assert_equal 'cock', hens.new.name
  end

  def test_except
    relation = Post.where(:author_id => 1).order('id ASC').limit(1)
    assert_equal [posts(:welcome)], relation.all

    author_posts = relation.except(:order, :limit)
    assert_equal Post.where(:author_id => 1).all, author_posts.all

    all_posts = relation.except(:where, :order, :limit)
    assert_equal Post.all, all_posts.all
  end

  def test_only
    relation = Post.where(:author_id => 1).order('id ASC').limit(1)
    assert_equal [posts(:welcome)], relation.all

    author_posts = relation.only(:where)
    assert_equal Post.where(:author_id => 1).all, author_posts.all

    all_posts = relation.only(:limit)
    assert_equal Post.limit(1).all.first, all_posts.first
  end

  def test_anonymous_extension
    relation = Post.where(:author_id => 1).order('id ASC').extending do
      def author
        'lifo'
      end
    end

    assert_equal "lifo", relation.author
    assert_equal "lifo", relation.limit(1).author
  end

  def test_named_extension
    relation = Post.where(:author_id => 1).order('id ASC').extending(Post::NamedExtension)
    assert_equal "lifo", relation.author
    assert_equal "lifo", relation.limit(1).author
  end

  def test_order_by_relation_attribute
    assert_equal Post.order(Post.arel_table[:title]).all, Post.order("title").all
  end

  def test_order_with_find_with_order
    assert_equal 'zyke', CoolCar.order('name desc').find(:first, :order => 'id').name
    assert_equal 'zyke', FastCar.order('name desc').find(:first, :order => 'id').name
  end

  def test_default_scope_order_with_scope_order
    assert_equal 'zyke', CoolCar.order_using_new_style.limit(1).first.name
    assert_equal 'zyke', CoolCar.order_using_old_style.limit(1).first.name
    assert_equal 'zyke', FastCar.order_using_new_style.limit(1).first.name
    assert_equal 'zyke', FastCar.order_using_old_style.limit(1).first.name
  end

  def test_order_using_scoping
    car1 = CoolCar.order('id DESC').scoping do
      CoolCar.find(:first, :order => 'id asc')
    end
    assert_equal 'zyke', car1.name

    car2 = FastCar.order('id DESC').scoping do
      FastCar.find(:first, :order => 'id asc')
    end
    assert_equal 'zyke', car2.name
  end

  def test_unscoped_block_style
    assert_equal 'honda', CoolCar.unscoped { CoolCar.order_using_new_style.limit(1).first.name}
    assert_equal 'honda', CoolCar.unscoped { CoolCar.order_using_old_style.limit(1).first.name}

    assert_equal 'honda', FastCar.unscoped { FastCar.order_using_new_style.limit(1).first.name}
    assert_equal 'honda', FastCar.unscoped { FastCar.order_using_old_style.limit(1).first.name}
  end

  def test_intersection_with_array
    relation = Author.where(:name => "David")
    rails_author = relation.first

    assert_equal [rails_author], [rails_author] & relation
    assert_equal [rails_author], relation & [rails_author]
  end

  def test_removing_limit_with_options
    assert_not_equal 1, Post.limit(1).all(:limit => nil).count
  end

  def test_primary_key
    assert_equal "id", Post.scoped.primary_key
  end
end<|MERGE_RESOLUTION|>--- conflicted
+++ resolved
@@ -285,13 +285,8 @@
       assert posts.first.comments.first
     end
 
-<<<<<<< HEAD
-    assert_queries(2) do
-      posts = Post.preload(:comments).order('posts.id').to_a
-=======
     assert_queries(ActiveRecord::IdentityMap.enabled? ? 1 : 2) do
       posts = Post.preload(:comments).to_a
->>>>>>> b171b9e7
       assert posts.first.comments.first
     end
 
@@ -300,15 +295,6 @@
       assert posts.first.author
     end
 
-<<<<<<< HEAD
-    assert_queries(2) do
-      posts = Post.preload(:author).order('posts.id').to_a
-      assert posts.first.author
-    end
-
-    assert_queries(3) do
-      posts = Post.preload(:author, :comments).order('posts.id').to_a
-=======
     assert_queries(ActiveRecord::IdentityMap.enabled? ? 1 : 2) do
       posts = Post.preload(:author).to_a
       assert posts.first.author
@@ -316,7 +302,6 @@
 
     assert_queries(ActiveRecord::IdentityMap.enabled? ? 1 : 3) do
       posts = Post.preload(:author, :comments).to_a
->>>>>>> b171b9e7
       assert posts.first.author
       assert posts.first.comments.first
     end
@@ -328,13 +313,8 @@
       assert posts.first.comments.first
     end
 
-<<<<<<< HEAD
-    assert_queries(2) do
-      posts = Post.scoped.includes(:comments).order('posts.id')
-=======
     assert_queries(ActiveRecord::IdentityMap.enabled? ? 1 : 2) do
       posts = Post.scoped.includes(:comments)
->>>>>>> b171b9e7
       assert posts.first.comments.first
     end
 
@@ -343,13 +323,8 @@
       assert posts.first.author
     end
 
-<<<<<<< HEAD
-    assert_queries(3) do
-      posts = Post.includes(:author, :comments).order('posts.id').to_a
-=======
     assert_queries(ActiveRecord::IdentityMap.enabled? ? 1 : 3) do
       posts = Post.includes(:author, :comments).to_a
->>>>>>> b171b9e7
       assert posts.first.author
       assert posts.first.comments.first
     end
