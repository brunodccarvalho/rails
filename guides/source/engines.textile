h2. Getting Started with Engines

In this guide you will learn about engines and how they can be used to provide additional functionality to their host applications through a clean and very easy-to-use interface. You will learn the following things in this guide:

* What makes an engine
* How to generate an engine
* Building features for the engine
* Hooking the engine into an application
* Overriding engine functionality in the application

endprologue.

h3. What are engines?

Engines can be considered miniature applications that provide functionality to their host applications. A Rails application is actually just a "supercharged" engine, with the +Rails::Application+ class inheriting a lot of its behaviour from +Rails::Engine+.

Therefore, engines and applications can be thought of almost the same thing, just with very minor differences, as you'll see throughout this guide. Engines and applications also share a common structure.

Engines are also closely related to plugins where the two share a common +lib+ directory structure and are both generated using the +rails plugin new+ generator. The difference being that an engine is considered a "full plugin" by Rails as indicated by the +--full+ option that's passed to the generator command, but this guide will refer to them simply as "engines" throughout. An engine *can* be a plugin, and a plugin *can* be an engine.

The engine that will be created in this guide will be called "blorgh". The engine will provide blogging functionality to its host applications, allowing for new posts and comments to be created. At the beginning of this guide, you will be working solely within the engine itself, but in later sections you'll see how to hook it into an application.

Engines can also be isolated from their host applications. This means that an application is able to have a path provided by a routing helper such as +posts_path+ and use an engine also that provides a path also called +posts_path+, and the two would not clash. Along with this, controllers, models and table names are also namespaced. You'll see how to do this later in this guide.

It's important to keep in mind at all times that the application should *always* take precedence over its engines. An application is the object that has final say in what goes on in the universe (with the universe being the application's environment) where the engine should only be enhancing it, rather than changing it drastically.

To see demonstrations of other engines, check out "Devise":https://github.com/plataformatec/devise, an engine that provides authentication for its parent applications, or "Forem":https://github.com/radar/forem, an engine that provides forum functionality. There's also "Spree":https://github.com/spree/spree which provides an e-commerce platform, and "RefineryCMS":https://github.com/resolve/refinerycms, a CMS engine.

Finally, engines would not have be possible without the work of James Adam, Piotr Sarnacki, the Rails Core Team, and a number of other people. If you ever meet them, don't forget to say thanks!

h3. Generating an engine

To generate an engine with Rails 3.1, you will need to run the plugin generator and pass it the +--full+ and +--mountable+ options. To generate the beginnings of the "blorgh" engine you will need to run this command in a terminal:

<shell>
$ rails plugin new blorgh --full --mountable
</shell>

The +--full+ option tells the plugin generator that you want to create an engine (which is a mountable plugin, hence the option name), creating the basic directory structure of an engine by providing things such as the foundations of an +app+ folder, as well a +config/routes.rb+ file. This generator also provides a file at +lib/blorgh/engine.rb+ which is identical in function to an application's +config/application.rb+ file.

The +--mountable+ option tells the generator to mount the engine inside the dummy testing application located at +test/dummy+ inside the engine. It does this by placing this line in to the dummy application's +config/routes.rb+ file, located at +test/dummy/config/routes.rb+ inside the engine:

<ruby>
mount Blorgh::Engine, :at => "blorgh"
</ruby>

h4. Inside an engine

h5. Critical files

At the root of this brand new engine's directory, lives a +blorgh.gemspec+ file. When you include the engine into the application later on, you will do so with this line in a Rails application's +Gemfile+:

<ruby>
gem 'blorgh', :path => "vendor/engines/blorgh"
</ruby>

By specifying it as a gem within the +Gemfile+, Bundler will load it as such, parsing this +blorgh.gemspec+ file and requiring a file within the +lib+ directory called +lib/blorgh.rb+. This file requires the +blorgh/engine.rb+ file (located at +lib/blorgh/engine.rb+) and defines a base module called +Blorgh+.

<ruby>
require "blorgh/engine"

module Blorgh
end
</ruby>

TIP: Some engines choose to use this file to put global configuration options for their engine. It's a relatively good idea, and so if you're wanting offer configuration options, the file where your engine's +module+ is defined is perfect for that. Place the methods inside the module and you'll be good to go.

Within +lib/blorgh/engine.rb+ is the base class for the engine:

<ruby>
module Blorgh
  class Engine < Rails::Engine
    isolate_namespace Blorgh
  end
end
</ruby>

By inheriting from the +Rails::Engine+ class, this gem notifies Rails that there's an engine at the specified path, and will correctly mount the engine inside the application, performing tasks such as adding the +app+ directory of the engine to the load path for models, mailers, controllers and views.

The +isolate_namespace+ method here deserves special notice. This call is responsible for isolating the controllers, models, routes and other things into their own namespace, away from similar components inside the application. Without this, there is a possibility that the engine's components could "leak" into the application, causing unwanted disruption, or that important engine components could be overridden by similarly named things within the application. One of the examples of such conflicts are helpers. Without calling +isolate_namespace+, engine's helpers would be included in application's controllers.

NOTE: It is *highly* recommended that the +isolate_namespace+ line be left within the +Engine+ class definition. Without it, classes generated in an engine *may* conflict with an application.

What this isolation of the namespace means is that a model generated by a call to +rails g model+ such as +rails g model post+ wouldn't be called +Post+, but instead be namespaced and called +Blorgh::Post+. In addition to this, the table for the model is namespaced, becoming +blorgh_posts+, rather than simply +posts+. Similar to the model namespacing, a controller called +PostsController+ would be +Blorgh::Postscontroller+ and the views for that controller would not be at +app/views/posts+, but rather +app/views/blorgh/posts+. Mailers would be namespaced as well.

Finally, routes will also be isolated within the engine. This is one of the most important parts about namespacing, and is discussed later in the "Routes":#routes section of this guide.

h5. +app+ directory

Inside the +app+ directory there is the standard +assets+, +controllers+, +helpers+, +mailers+, +models+ and +views+ directories that you should be familiar with from an application. The +helpers+, +mailers+ and +models+ directories are empty and so aren't described in this section. We'll look more into models in a future section, when we're writing the engine.

Within the +app/assets+ directory, there is the +images+, +javascripts+ and +stylesheets+ directories which, again, you should be familiar with due to their similarities of an application. One difference here however is that each directory contains a sub-directory with the engine name. Because this engine is going to be namespaced, its assets should be too.

Within the +app/controllers+ directory there is a +blorgh+ directory and inside that a file called +application_controller.rb+. This file will provide any common functionality for the controllers of the engine. The +blorgh+ directory is where the other controllers for the engine will go. By placing them within this namespaced directory, you prevent them from possibly clashing with identically-named controllers within other engines or even within the application.

NOTE: The +ApplicationController+ class is called as such inside an engine -- rather than +EngineController+ -- mainly due to that if you consider that an engine is really just a mini-application, it makes sense. You should also be able to convert an application to an engine with relatively little pain, and this is just one of the ways to make that process easier, albeit however so slightly.

Lastly, the +app/views+ directory contains a +layouts+ folder which contains file at +blorgh/application.html.erb+ which allows you to specify a layout for the engine. If this engine is to be used as a stand-alone engine, then you would add any customization to its layout in this file, rather than the applications +app/views/layouts/application.html.erb+ file.

If you don't want to force a layout on to users of the engine, then you can delete this file and reference a different layout in the controllers of your engine.

h5. +script+ directory

This directory contains one file, +script/rails+, which enables you to use the +rails+ sub-commands and generators just like you would within an application. This means that you will very easily be able to generate new controllers and models for this engine by running commands like this:

<shell>
rails g model
</shell>

Keeping in mind, of course, that anything generated with these commands inside an engine that has +isolate_namespace+ inside the Engine class will be namespaced.

h5. +test+ directory

The +test+ directory is where tests for the engine will go. To test the engine, there is a cut-down version of a Rails application embedded within it at +test/dummy+. This application will mount the engine in the +test/dummy/config/routes.rb+ file:

<ruby>
Rails.application.routes.draw do
  mount Blorgh::Engine => "/blorgh"
end
</ruby>

This line mounts the engine at the path of +/blorgh+, which will make it accessible through the application only at that path.

Also in the test directory is the +test/integration+ directory, where integration tests for the engine should be placed. Other directories can be created in the +test+ directory also. For example, you may wish to create a +test/unit+ directory for your unit tests.

h3. Providing engine functionality

The engine that this guide covers will provide posting and commenting functionality and follows a similar thread to the "Getting Started Guide":getting_started.html, with some new twists.

h4. Generating a post resource

The first thing to generate for a blog engine is the +Post+ model and related controller. To quickly generate this, you can use the Rails scaffold generator.

<shell>
$ rails generate scaffold post title:string text:text
</shell>

This command will output this information:

<shell>
invoke  active_record
create    db/migrate/[timestamp]_create_blorgh_posts.rb
create    app/models/blorgh/post.rb
invoke    test_unit
create      test/unit/blorgh/post_test.rb
create      test/fixtures/blorgh/posts.yml
 route  resources :posts
invoke  scaffold_controller
create    app/controllers/blorgh/posts_controller.rb
invoke    erb
create      app/views/blorgh/posts
create      app/views/blorgh/posts/index.html.erb
create      app/views/blorgh/posts/edit.html.erb
create      app/views/blorgh/posts/show.html.erb
create      app/views/blorgh/posts/new.html.erb
create      app/views/blorgh/posts/_form.html.erb
invoke    test_unit
create      test/functional/blorgh/posts_controller_test.rb
invoke    helper
create      app/helpers/blorgh/posts_helper.rb
invoke      test_unit
create        test/unit/helpers/blorgh/posts_helper_test.rb
invoke  assets
invoke    js
create      app/assets/javascripts/blorgh/posts.js
invoke    css
create      app/assets/stylesheets/blorgh/posts.css
invoke  css
create    app/assets/stylesheets/scaffold.css
</shell>

The first thing that the scaffold generator does is invoke the +active_record+ generator, which generates a migration and a model for the resource. Note here, however, that the migration is called +create_blorgh_posts+ rather than the usual +create_posts+. This is due to the +isolate_namespace+ method called in the +Blorgh::Engine+ class's definition. The model here is also namespaced, being placed at +app/models/blorgh/post.rb+ rather than +app/models/post.rb+ due to the +isolate_namespace+ call within the +Engine+ class.

Next, the +test_unit+ generator is invoked for this model, generating a unit test at +test/unit/blorgh/post_test.rb+ (rather than +test/unit/post_test.rb+) and a fixture at +test/fixtures/blorgh/posts.yml+ (rather than +test/fixtures/posts.yml+).

After that, a line for the resource is inserted into the +config/routes.rb+ file for the engine. This line is simply +resources :posts+, turning the +config/routes.rb+ file for the engine into this:

<ruby>
Blorgh::Engine.routes.draw do
  resources :posts
end
</ruby>

Note here that the routes are drawn upon the +Blorgh::Engine+ object rather than the +YourApp::Application+ class. This is so that the engine routes are confined to the engine itself and can be mounted at a specific point as shown in the "test directory":#test-directory section. This is also what causes the engine's routes to be isolated from those routes that are within the application. This is discussed further in the "Routes":#routes section of this guide.

Next, the +scaffold_controller+ generator is invoked, generating a controlled called +Blorgh::PostsController+ (at +app/controllers/blorgh/posts_controller.rb+) and its related views at +app/views/blorgh/posts+. This generator also generates a functional test for the controller (+test/functional/blorgh/posts_controller_test.rb+) and a helper (+app/helpers/blorgh/posts_controller.rb+).

Everything this generator has created is neatly namespaced. The controller's class is defined within the +Blorgh+ module:

<ruby>
module Blorgh
  class PostsController < ApplicationController
    ...
  end
end
</ruby>

NOTE: The +ApplicationController+ class being inherited from here is the +Blorgh::ApplicationController+, not an application's +ApplicationController+.

The helper inside +app/helpers/blorgh/posts_helper.rb+ is also namespaced:

<ruby>
module Blorgh
  class PostsHelper
    ...
  end
end
</ruby>

This helps prevent conflicts with any other engine or application that may have a post resource also.

Finally, two files that are the assets for this resource are generated, +app/assets/javascripts/blorgh/posts.js+ and +app/assets/javascripts/blorgh/posts.css+. You'll see how to use these a little later.

By default, the scaffold styling is not applied to the engine as the engine's layout file, +app/views/blorgh/application.html.erb+ doesn't load it. To make this apply, insert this line into the +<head>+ tag of this layout:

<erb>
<%= stylesheet_link_tag "scaffold" %>
</erb>

You can see what the engine has so far by running +rake db:migrate+ at the root of our engine to run the migration generated by the scaffold generator, and then running +rails server+ in +test/dummy+. When you open +http://localhost:3000/blorgh/posts+ you will see the default scaffold that has been generated. Click around! You've just generated your first engine's first functions.

If you'd rather play around in the console, +rails console+ will also work just like a Rails application. Remember: the +Post+ model is namespaced, so to reference it you must call it as +Blorgh::Post+.

<ruby>
>> Blorgh::Post.find(1)
=> #<Blorgh::Post id: 1 ...>
</ruby>

One final thing is that the +posts+ resource for this engine should be the root of the engine. Whenever someone goes to the root path where the engine is mounted, they should be shown a list of posts. This can be made to happen if this line is inserted into the +config/routes.rb+ file inside the engine:

<ruby>
root :to => "posts#index"
</ruby>

Now people will only need to go to the root of the engine to see all the posts, rather than visiting +/posts+. This means that instead of +http://localhost:3000/blorgh/posts+, you only need to go to +http://localhost:3000/blorgh+ now.

h4. Generating a comments resource

Now that the engine has the ability to create new blog posts, it only makes sense to add commenting functionality as well. To do get this, you'll need to generate a comment model, a comment controller and then modify the posts scaffold to display comments and allow people to create new ones.

Run the model generator and tell it to generate a +Comment+ model, with the related table having two columns: a +post_id+ integer and +text+ text column.

<shell>
$ rails generate model Comment post_id:integer text:text
</shell>

This will output the following:

<shell>
invoke  active_record
create    db/migrate/[timestamp]_create_blorgh_comments.rb
create    app/models/blorgh/comment.rb
invoke    test_unit
create      test/unit/blorgh/comment_test.rb
create      test/fixtures/blorgh/comments.yml
</shell>

This generator call will generate just the necessary model files it needs, namespacing the files under a +blorgh+ directory and creating a model class called +Blorgh::Comment+.

To show the comments on a post, edit +app/views/blorgh/posts/show.html.erb+ and add this line before the "Edit" link:

<erb>
<h3>Comments</h3>
<%= render @post.comments %>
</erb>

This line will require there to be a +has_many+ association for comments defined on the +Blorgh::Post+ model, which there isn't right now. To define one, open +app/models/blorgh/post.rb+ and add this line into the model:

<ruby>
has_many :comments
</ruby>

Turning the model into this:

<ruby>
module Blorgh
  class Post < ActiveRecord::Base
    has_many :comments
  end
end
</ruby>

NOTE: Because the +has_many+ is defined inside a class that is inside the +Blorgh+ module, Rails will know that you want to use the +Blorgh::Comment+ model for these objects, so there's no need to specify that using the +:class_name+ option here.

Next, there needs to be a form so that comments can be created on a post. To add this, put this line underneath the call to +render @post.comments+ in +app/views/blorgh/posts/show.html.erb+:

<erb>
<%= render "blorgh/comments/form" %>
</erb>

Next, the partial that this line will render needs to exist. Create a new directory at +app/views/blorgh/comments+ and in it a new file called +_form.html.erb+ which has this content to create the required partial:

<erb>
<h3>New comment</h3>
<%= form_for [@post, @post.comments.build] do |f| %>
  <p>
    <%= f.label :text %><br />
    <%= f.text_area :text %>
  </p>
  <%= f.submit %>
<% end %>
</erb>

When this form is submitted, it is going to attempt to perform a +POST+ request to a route of +/posts/:post_id/comments+ within the engine. This route doesn't exist at the moment, but can be created by changing the +resources :posts+ line inside +config/routes.rb+ into these lines:

<ruby>
resources :posts do
  resources :comments
end
</ruby>

This creates a nested route for the comments, which is what the form requires.

The route now exists, but the controller that this route goes to does not. To create it, run this command:

<shell>
$ rails g controller comments
</shell>

This will generate the following things:

<shell>
create  app/controllers/blorgh/comments_controller.rb
invoke  erb
 exist    app/views/blorgh/comments
invoke  test_unit
create    test/functional/blorgh/comments_controller_test.rb
invoke  helper
create    app/helpers/blorgh/comments_helper.rb
invoke    test_unit
create      test/unit/helpers/blorgh/comments_helper_test.rb
invoke  assets
invoke    js
create      app/assets/javascripts/blorgh/comments.js
invoke    css
create      app/assets/stylesheets/blorgh/comments.css
</shell>

The form will be making a +POST+ request to +/posts/:post_id/comments+, which will correspond with the +create+ action in +Blorgh::CommentsController+. This action needs to be created and can be done by putting the following lines inside the class definition in +app/controllers/blorgh/comments_controller.rb+:

<ruby>
def create
  @post = Post.find(params[:post_id])
  @comment = @post.comments.build(params[:comment])
  flash[:notice] = "Comment has been created!"
  redirect_to post_path
end
</ruby>

This is the final part required to get the new comment form working. Displaying the comments however, is not quite right yet. If you were to create a comment right now you would see this error:

<plain>
<<<<<<< HEAD
Missing partial blorgh/comments/comment with {:handlers=>[:erb, :builder], :formats=>[:html], :locale=>[:en, :en]}. Searched in:
  * "/Users/ryan/Sites/side_projects/blorgh/test/dummy/app/views"
  * "/Users/ryan/Sites/side_projects/blorgh/app/views"
=======
  Missing partial blorgh/comments/comment with {:handlers=>[:erb, :builder], :formats=>[:html], :locale=>[:en, :en]}. Searched in:
    * "/Users/ryan/Sites/side_projects/blorgh/test/dummy/app/views"
    * "/Users/ryan/Sites/side_projects/blorgh/app/views"
>>>>>>> f89f7489
</plain>

The engine is unable to find the partial required for rendering the comments. Rails has looked firstly in the application's (+test/dummy+) +app/views+ directory and then in the engine's +app/views+ directory. When it can't find it, it will throw this error. The engine knows to look for +blorgh/comments/comment+ because the model object it is receiving is from the +Blorgh::Comment+ class.

This partial will be responsible for rendering just the comment text, for now. Create a new file at +app/views/blorgh/comments/_comment.html.erb+ and put this line inside it:

<erb>
<%= comment_counter + 1 %>. <%= comment.text %>
</erb>

The +comment_counter+ local variable is given to us by the +<%= render @post.comments %>+ call, as it will define this automatically and increment the counter as it iterates through each comment. It's used in this example to display a small number next to each comment when it's created.

That completes the comment function of the blogging engine. Now it's time to use it within an application.

h3. Hooking into an application

Using an engine within an application is very easy. This section covers how to mount the engine into an application and the initial setup required for it, as well as linking the engine to a +User+ class provided by the application to provide ownership for posts and comments within the engine.

h4. Mounting the engine

First, the engine needs to be specified inside the application's +Gemfile+. If there isn't an application handy to test this out in, generate one using the +rails new+ command outside of the engine directory like this:

<shell>
$ rails new unicorn
</shell>

Usually, specifying the engine inside the Gemfile would be done by specifying it as a normal, everyday gem.

<ruby>
gem 'devise'
</ruby>

Because the +blorgh+ engine is still under development, it will need to have a +:path+ option for its +Gemfile+ specification:

<ruby>
gem 'blorgh', :path => "/path/to/blorgh"
</ruby>

If the whole +blorgh+ engine directory is copied to +vendor/engines/blorgh+ then it could be specified in the +Gemfile+ like this:

<ruby>
gem 'blorgh', :path => "vendor/engines/blorgh"
</ruby>

As described earlier, by placing the gem in the +Gemfile+ it will be loaded when Rails is loaded, as it will first require +lib/blorgh.rb+ in the engine and then +lib/blorgh/engine.rb+, which is the file that defines the major pieces of functionality for the engine.

To make the engine's functionality accessible from within an application, it needs to be mounted in that application's +config/routes.rb+ file:

<ruby>
mount Blorgh::Engine, :at => "/blog"
</ruby>

This line will mount the engine at +/blog+ in the application. Making it accessible at +http://localhost:3000/blog+ when the application runs with +rails server+.

NOTE: Other engines, such as Devise, handle this a little differently by making you specify custom helpers such as +devise_for+ in the routes. These helpers do exactly the same thing, mounting pieces of the engines's functionality at a pre-defined path which may be customizable.

h4. Engine setup

The engine contains migrations for the +blorgh_posts+ and +blorgh_comments+ table which need to be created in the application's database so that the engine's models can query them correctly. To copy these migrations into the application use this command:

<shell>
$ rake blorgh:install:migrations
</shell>

If you have multiple engines that need migrations copied over, use +railties:install:migrations+ instead:

<shell>
$ rake railties:install:migrations
</shell>

This command, when run for the first time will copy over all the migrations from the engine. When run the next time, it will only copy over migrations that haven't been copied over already. The first run for this command will output something such as this:

<shell>
Copied migration [timestamp_1]_create_blorgh_posts.rb from blorgh
Copied migration [timestamp_2]_create_blorgh_comments.rb from blorgh
</shell>

The first timestamp (+\[timestamp_1\]+) will be the current time and the second timestamp (+\[timestamp_2\]+) will be the current time plus a second. The reason for this is so that the migrations for the engine are run after any existing migrations in the application.

To run these migrations within the context of the application, simply run +rake db:migrate+. When accessing the engine through +http://localhost:3000/blog+, the posts will be empty. This is because the table created inside the application is different from the one created within the engine. Go ahead, play around with the newly mounted engine. You'll find that it's the same as when it was only an engine.

If you would like to run migrations only from one engine, you can do it by specifying +SCOPE+:

<shell>
rake db:migrate SCOPE=blorgh
</shell>

This may be useful if you want to revert engine's migrations before removing it. In order to revert all migrations from blorgh engine you can run such code:

<shell>
rake db:migrate SCOPE=blorgh VERSION=0
</shell>

h4. Using a class provided by the application

When an engine is created, it may want to use specific classes from an application to provide links between the pieces of the engine and the pieces of the application. In the case of the +blorgh+ engine, making posts and comments have authors would make a lot of sense.

Usually, an application would have a +User+ class that would provide the objects that would represent the posts' and comments' authors, but there could be a case where the application calls this class something different, such as +Person+. It's because of this reason that the engine should not hardcode the associations to be exactly for a +User+ class, but should allow for some flexibility around what the class is called.

To keep it simple in this case, the application will have a class called +User+ which will represent the users of the application. It can be generated using this command inside the application:

<shell>
rails g model user name:string
</shell>

The +rake db:migrate+ command needs to be run here to ensure that our application has the +users+ table for future use.

Also, to keep it simple, the posts form will have a new text field called +author_name+ where users can elect to put their name. The engine will then take this name and create a new +User+ object from it or find one that already has that name, and then associate the post with it.

First, the +author_name+ text field needs to be added to the +app/views/blorgh/posts/_form.html.erb+ partial inside the engine. This can be added above the +title+ field with this code:

<erb>
<div class="field">
  <%= f.label :author_name %><br />
  <%= f.text_field :author_name %>
</div>
</erb>

The +Blorgh::Post+ model should then have some code to convert the +author_name+ field into an actual +User+ object and associate it as that post's +author+ before the post is saved. It will also need to have an +attr_accessor+ setup for this field so that the setter and getter methods are defined for it.

To do all this, you'll need to add the +attr_accessor+ for +author_name+, the association for the author and the +before_save+ call into +app/models/blorgh/post.rb+. The +author+ association will be hard-coded to the +User+ class for the time being.

<ruby>
attr_accessor :author_name
belongs_to :author, :class_name => "User"

before_save :set_author

private
  def set_author
    self.author = User.find_or_create_by_name(author_name)
  end
</ruby>

By defining that the +author+ association's object is represented by the +User+ class a link is established between the engine and the application. There needs to be a way of associating the records in the +blorgh_posts+ table with the records in the +users+ table. Because the association is called +author+, there should be an +author_id+ column added to the +blorgh_posts+ table.

To generate this new column, run this command within the engine:

<shell>
$ rails g migration add_author_id_to_blorgh_posts author_id:integer
</shell>

NOTE: Due to the migration's name and the column specification after it, Rails will automatically know that you want to add a column to a specific table and write that into the migration for you. You don't need to tell it any more than this.

This migration will need to be run on the application. To do that, it must first be copied using this command:

<shell>
$ rake blorgh:install:migrations
</shell>

Notice here that only _one_ migration was copied over here. This is because the first two migrations were copied over the first time this command was run.

<plain>
NOTE Migration [timestamp]_create_blorgh_posts.rb from blorgh has been skipped. Migration with the same name already exists.
NOTE Migration [timestamp]_create_blorgh_comments.rb from blorgh has been skipped. Migration with the same name already exists.
Copied migration [timestamp]_add_author_id_to_blorgh_posts.rb from blorgh
</plain>

Run this migration using this command:

<shell>
$ rake db:migrate
</shell>

Now with all the pieces in place, an action will take place that will associate an author -- represented by a record in the +users+ table -- with a post, represented by the +blorgh_posts+ table from the engine.

Finally, the author's name should be displayed on the post's page. Add this code above the "Title" output inside +app/views/blorgh/posts/show.html.erb+:

<erb>
<p>
  <b>Author:</b>
  <%= @post.author %>
</p>
</erb>

By outputting +@post.author+ using the +<%=+ tag the +to_s+ method will be called on the object. By default, this will look quite ugly:

<plain>
#<User:0x00000100ccb3b0>
</plain>

This is undesirable and it would be much better to have the user's name there. To do this, add a +to_s+ method to the +User+ class within the application:

<ruby>
def to_s
  name
end
</ruby>

Now instead of the ugly Ruby object output the author's name will be displayed.

h4. Configuring an engine

This section covers firstly how you can make the +user_class+ setting of the Blorgh engine configurable, followed by general configuration tips for the engine.

h5. Setting configuration settings in the application

The next step is to make the class that represents a +User+ in the application customizable for the engine. This is because, as explained before, that class may not always be +User+. To make this customizable, the engine will have a configuration setting called +user_class+ that will be used to specify what the class representing users is inside the application.

To define this configuration setting, you should use a +mattr_accessor+ inside the +Blorgh+ module for the engine, located at +lib/blorgh.rb+ inside the engine. Inside this module, put this line:

<ruby>
mattr_accessor :user_class
</ruby>

This method works like its brothers +attr_accessor+ and +cattr_accessor+, but provides a setter and getter method on the module with the specified name. To use it, it must be referenced using +Blorgh.user_class+.

The next step is switching the +Blorgh::Post+ model over to this new setting. For the +belongs_to+ association inside this model (+app/models/blorgh/post.rb+), it will now become this:

<ruby>
belongs_to :author, :class_name => Blorgh.user_class
</ruby>

The +set_author+ method also located in this class should also use this class:

<ruby>
self.author = Blorgh.user_class.constantize.find_or_create_by_name(author_name)
</ruby>

To save having to call +constantize+ on the +user_class+ result all the time, you could instead just override the +user_class+ getter method inside the +Blorgh+ module in the +lib/blorgh.rb+ file to always call +constantize+ on the saved value before returning the result:

<ruby>
def self.user_class
  @@user_class.constantize
end
</ruby>

This would then turn the above code for +self.author=+ into this:

<ruby>
self.author = Blorgh.user_class.find_or_create_by_name(author_name)
</ruby>

Resulting in something a little shorter, and more implicit in its behaviour. The +user_class+ method should always return a +Class+ object.

To set this configuration setting within the application, an initializer should be used. By using an initializer, the configuration will be set up before the application starts and calls the engine's models which may depend on this configuration setting existing.

Create a new initializer at +config/initializers/blorgh.rb+ inside the application where the +blorgh+ engine is installed and put this content in it:

<ruby>
Blorgh.user_class = "User"
</ruby>

WARNING: It's very important here to use the +String+ version of the class, rather than the class itself. If you were to use the class, Rails would attempt to load that class and then reference the related table, which could lead to problems if the table wasn't already existing. Therefore, a +String+ should be used and then converted to a class using +constantize+ in the engine later on.

Go ahead and try to create a new post. You will see that it works exactly in the same way as before, except this time the engine is using the configuration setting in +config/initializers/blorgh.rb+ to learn what the class is.

There are now no strict dependencies on what the class is, only what the class's API must be. The engine simply requires this class to define a +find_or_create_by_name+ method which returns an object of that class to be associated with a post when it's created. This object, of course, should have some sort of identifier by which it can be referenced.

h5. General engine configuration

Within an engine, there may come a time where you wish to use things such as initializers, internationalization or other configuration options. The great news is that these things are entirely possible because a Rails engine shares much the same functionality as a Rails application. In fact, a Rails application's functionality is actually a superset of what is provided by engines!

If you wish to use an initializer -- code that should run before the engine is loaded -- the place for it is the +config/initializers+ folder. This directory's functionality is explained in the "Initializers section":http://guides.rubyonrails.org/configuring.html#initializers of the Configuring guide, and works precisely the same way as the +config/initializers+ directory inside an application. Same goes for if you want to use a standard initializer.

For locales, simply place the locale files in the +config/locales+ directory, just like you would in an application.

h3. Testing an engine

When an engine is generated there is a smaller dummy application created inside it at +test/dummy+. This application is used as a mounting point for the engine to make testing the engine extremely simple. You may extend this application by generating controllers, models or views from within the directory, and then use those to test your engine.

The +test+ directory should be treated like a typical Rails testing environment, allowing for unit, functional and integration tests.

h4. Functional tests

A matter worth taking into consideration when writing functional tests is that the tests are going to be running on an application -- the +test/dummy+ application -- rather than your engine. This is due to the setup of the testing environment; an engine needs an application as a host for testing its main functionality, especially controllers. This means that if you were to make a typical +GET+ to a controller in a controller's functional test like this:

<ruby>
get :index
</ruby>

It may not function correctly. This is because the application doesn't know how to route these requests to the engine unless you explicitly tell it *how*. To do this, you must pass the +:use_route+ option (as a parameter) on these requests also:

<ruby>
get :index, :use_route => :blorgh
</ruby>

This tells the application that you still want to perform a +GET+ request to the +index+ action of this controller, just that you want to use the engine's route to get there, rather than the application.

h3. Improving engine functionality

This section looks at overriding or adding functionality to the views, controllers and models provided by an engine.

h4. Overriding views

When Rails looks for a view to render, it will first look in the +app/views+ directory of the application. If it cannot find the view there, then it will check in the +app/views+ directories of all engines which have this directory.

In the +blorgh+ engine, there is a currently a file at +app/views/blorgh/posts/index.html.erb+. When the engine is asked to render the view for +Blorgh::PostsController+'s +index+ action, it will first see if it can find it at +app/views/blorgh/posts/index.html.erb+ within the application and then if it cannot it will look inside the engine.

By overriding this view in the application, by simply creating a new file at +app/views/blorgh/posts/index.html.erb+, you can completely change what this view would normally output.

Try this now by creating a new file at +app/views/blorgh/posts/index.html.erb+ and put this content in it:

<erb>
<h1>Posts</h1>
<%= link_to "New Post", new_post_path %>
<% @posts.each do |post| %>
  <h2><%= post.title %></h2>
  <small>By <%= post.author %></small>
  <%= simple_format(post.text) %>
  <hr>
<% end %>
</erb>

h4. Routes

Routes inside an engine are, by default, isolated from the application. This is done by the +isolate_namespace+ call inside the +Engine+ class. This essentially means that the application and its engines can have identically named routes, and that they will not clash.

Routes inside an engine are drawn on the +Engine+ class within +config/routes.rb+, like this:

<ruby>
Blorgh::Engine.routes.draw do
  resources :posts
end
</ruby>

By having isolated routes such as this, if you wish to link to an area of an engine from within an application, you will need to use the engine's routing proxy method. Calls to normal routing methods such as +posts_path+ may end up going to undesired locations if both the application and the engine both have such a helper defined.

For instance, the following example would go to the application's +posts_path+ if that template was rendered from the application, or the engine's +posts_path+ if it was rendered from the engine:

<erb>
<%= link_to "Blog posts", posts_path %>
</erb>

To make this route always use the engine's +posts_path+ routing helper method, we must call the method on the routing proxy method that shares the same name as the engine.

<erb>
<%= link_to "Blog posts", blorgh.posts_path %>
</erb>

If you wish to reference the application inside the engine in a similar way, use the +main_app+ helper:

<erb>
<%= link_to "Home", main_app.root_path %>
</erb>

If you were to use this inside an engine, it would *always* go to the application's root. If you were to leave off the +main_app+ "routing proxy" method call, it could potentially go to the engine's or application's root, depending on where it was called from.

If a template is rendered from within an engine and it's attempting to use one of the application's routing helper methods, it may result in an undefined method call. If you encounter such an issue, ensure that you're not attempting to call the application's routing methods without the +main_app+ prefix from within the engine.

h4. Assets

Assets within an engine work in an identical way to a full application. Because the engine class inherits from +Rails::Engine+, the application will know to look up in the engine's +app/assets+ directory for potential assets.

Much like all the other components of an engine, the assets should also be namespaced. This means if you have an asset called +style.css+, it should be placed at +app/assets/stylesheets/[engine name]/style.css+, rather than +app/assets/stylesheets/style.css+. If this asset wasn't namespaced, then there is a possibility that the host application could have an asset named identically, in which case the application's asset would take precedence and the engine's one would be all but ignored.

Imagine that you did have an asset located at +app/assets/stylesheets/blorgh/style.css+ To include this asset inside an application, just use +stylesheet_link_tag+ and reference the asset as if it were inside the engine:

<erb>
<%= stylesheet_link_tag "blorgh/style.css" %>
</erb>

You can also specify these assets as dependencies of other assets using the Asset Pipeline require statements in processed files:

<plain>
/*
 *= require blorgh/style
*/
</plain>

h4. Separate Assets & Precompiling

There are some situations where your engine's assets not required by the host application. For example, say that you've created
an admin functionality that only exists for your engine. In this case, the host application doesn't need to require +admin.css+
or +admin.js+. Only the gem's admin layout needs these assets. It doesn't make sense for the host app to include +"blorg/admin.css"+ in it's stylesheets. In this situation, you should explicitly define these assets for precompilation.
This tells sprockets to add you engine assets when +rake assets:precompile+ is ran. 

You can define assets for precompilation in +engine.rb+

<ruby>
initializer do |app|
  app.config.assets.precompile += %w(admin.css admin.js)
end
</ruby>

For more information, read the "Asset Pipeline guide":http://guides.rubyonrails.org/asset_pipeline.html

h4. Other gem dependencies

Gem dependencies inside an engine should be specified inside the +.gemspec+ file that's at the root of the engine. The reason for this is because the engine may be installed as a gem. If dependencies were to be specified inside the +Gemfile+, these would not be recognised by a traditional gem install and so they would not be installed, causing the engine to malfunction.

To specify a dependency that should be installed with the engine during a traditional +gem install+, specify it inside the +Gem::Specification+ block inside the +.gemspec+ file in the engine:

<ruby>
s.add_dependency "moo"
</ruby>

To specify a dependency that should only be installed as a development dependency of the application, specify it like this:

<ruby>
s.add_development_dependency "moo"
</ruby>

Both kinds of dependencies will be installed when +bundle install+ is run inside the application. The development dependencies for the gem will only be used when the tests for the engine are running.<|MERGE_RESOLUTION|>--- conflicted
+++ resolved
@@ -350,15 +350,9 @@
 This is the final part required to get the new comment form working. Displaying the comments however, is not quite right yet. If you were to create a comment right now you would see this error:
 
 <plain>
-<<<<<<< HEAD
 Missing partial blorgh/comments/comment with {:handlers=>[:erb, :builder], :formats=>[:html], :locale=>[:en, :en]}. Searched in:
   * "/Users/ryan/Sites/side_projects/blorgh/test/dummy/app/views"
   * "/Users/ryan/Sites/side_projects/blorgh/app/views"
-=======
-  Missing partial blorgh/comments/comment with {:handlers=>[:erb, :builder], :formats=>[:html], :locale=>[:en, :en]}. Searched in:
-    * "/Users/ryan/Sites/side_projects/blorgh/test/dummy/app/views"
-    * "/Users/ryan/Sites/side_projects/blorgh/app/views"
->>>>>>> f89f7489
 </plain>
 
 The engine is unable to find the partial required for rendering the comments. Rails has looked firstly in the application's (+test/dummy+) +app/views+ directory and then in the engine's +app/views+ directory. When it can't find it, it will throw this error. The engine knows to look for +blorgh/comments/comment+ because the model object it is receiving is from the +Blorgh::Comment+ class.
