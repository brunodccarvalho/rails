--- conflicted
+++ resolved
@@ -244,21 +244,13 @@
 
     private
 
-<<<<<<< HEAD
+      # run `&block` in every registered block in `#register_block_for`
       def each_registered_block(type, &block)
         klass = self.class
         while klass.respond_to?(type)
           klass.public_send(type).each(&block)
           klass = klass.superclass
         end
-=======
-    # run `&block` in every registered block in `#register_block_for`
-    def each_registered_block(type, &block)
-      klass = self.class
-      while klass.respond_to?(type)
-        klass.public_send(type).each(&block)
-        klass = klass.superclass
->>>>>>> 8360d994
       end
   end
 end